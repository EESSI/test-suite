# ReFrame configuration file for VSC Tier-1 Hortense
# https://docs.vscentrum.be/en/latest/gent/tier1_hortense.html
#
<<<<<<< HEAD
# authors: Samuel Moors (VUB-HPC), Kenneth Hoste (HPC-UGent)
import os
=======
# authors: Samuel Moors (VUB-HPC), Kenneth Hoste (HPC-UGent), Lara Peeters (HPC-UGent)

# Use generated topology file by ReFrame for CPU partitions
# Cannot use autodetection untill new functionality of `sched_options` is part of
# the ReFrame release https://github.com/reframe-hpc/reframe/issues/2970

# Instructions on generating topology file
# ```
#    module swap cluster/{partition}
#    qsub -I -l nodes=1:ppn=all -l walltime=00:30:00
#
#    python3 -m venv "$TMPDIR"/reframe_venv
#    source "$TMPDIR"/reframe_venv/bin/activate
#    python3 -m pip install --upgrade pip
#    python3 -m pip install reframe-hpc=="4.6.2"
#
#    mkdir -p ~/.reframe/topology/hortense-{partition_name}
#    reframe --detect-host-topology \
#        ~/.reframe/topology/hortense-{partition_name}/processor.json
# ```
>>>>>>> 061bfa15

from reframe.core.backends import register_launcher
from reframe.core.launchers import JobLauncher

from eessi.testsuite.common_config import (common_eessi_init,
                                           common_general_config,
                                           common_logging_config)
from eessi.testsuite.constants import *  # noqa: F403

# Note that we rely on the SBATCH_ACCOUNT environment variable to be specified
hortense_access = ['--export=NONE', '--get-user-env=60L']


@register_launcher('mympirun')
class MyMpirunLauncher(JobLauncher):
    def command(self, job):
        return ['mympirun', '--hybrid', str(job.num_tasks_per_node)]


eessi_cvmfs_repo = os.getenv('EESSI_CVMFS_REPO', None)
if eessi_cvmfs_repo is not None:
    prepare_eessi_init = 'module --force purge'
    launcher = 'mpirun'
    mpi_module = ''
else:
    prepare_eessi_init = ''
    launcher = 'mympirun'
    mpi_module = 'vsc-mympirun'

site_configuration = {
    'systems': [
        {
            'name': 'hortense',
            'descr': 'Hortense',
            'hostnames': ['login.*.dodrio.os'],
            'modules_system': 'lmod',
            'partitions': [
                {
                    'name': 'cpu_rome_256gb',
                    'scheduler': 'slurm',
                    'prepare_cmds': [prepare_eessi_init, common_eessi_init()],
                    'access': hortense_access + ['--partition=cpu_rome'],
                    'environs': ['default'],
                    'descr': 'CPU nodes (AMD Rome, 256GiB RAM)',
                    'max_jobs': 20,
<<<<<<< HEAD
                    'launcher': launcher,
                    'modules': [mpi_module],
                    'processor': {
                        'num_cpus': 128,
                        'num_sockets': 2,
                        'num_cpus_per_socket': 64,
                        'num_cpus_per_core': 1,
                        'arch': 'zen2',
                    },
=======
                    'launcher': 'mympirun',
                    'modules': ['vsc-mympirun'],
>>>>>>> 061bfa15
                    'resources': [
                        {
                            'name': 'memory',
                            'options': ['--mem={size}'],
                        }
                    ],
                    'features': [
                        FEATURES[CPU],
                    ] + list(SCALES.keys()),
                    'extras': {
                        # Make sure to round down, otherwise a job might ask for more mem than is available
                        # per node
                        'mem_per_node': 252160,  # in MiB
                    },
                },
                {
                    'name': 'cpu_rome_512gb',
                    'scheduler': 'slurm',
                    'prepare_cmds': [prepare_eessi_init, common_eessi_init()],
                    'access': hortense_access + ['--partition=cpu_rome_512'],
                    'environs': ['default'],
                    'descr': 'CPU nodes (AMD Rome, 512GiB RAM)',
                    'max_jobs': 20,
<<<<<<< HEAD
                    'launcher': launcher,
                    'modules': [mpi_module],
                    'processor': {
                        'num_cpus': 128,
                        'num_sockets': 2,
                        'num_cpus_per_socket': 64,
                        'num_cpus_per_core': 1,
                        'arch': 'zen2',
                    },
=======
                    'launcher': 'mympirun',
                    'modules': ['vsc-mympirun'],
>>>>>>> 061bfa15
                    'resources': [
                        {
                            'name': 'memory',
                            'options': ['--mem={size}'],
                        }
                    ],
                    'features': [
                        FEATURES[CPU],
                    ] + list(SCALES.keys()),
                    'extras': {
                        # Make sure to round down, otherwise a job might ask for more mem than is available
                        # per node
                        'mem_per_node': 508160,  # in MiB
                    },
                },
                {
                    'name': 'cpu_milan',
                    'scheduler': 'slurm',
                    'prepare_cmds': [prepare_eessi_init, common_eessi_init()],
                    'access': hortense_access + ['--partition=cpu_milan'],
                    'environs': ['default'],
                    'descr': 'CPU nodes (AMD Milan, 256GiB RAM)',
                    'max_jobs': 20,
<<<<<<< HEAD
                    'launcher': launcher,
                    'modules': [mpi_module],
                    'processor': {
                        'num_cpus': 128,
                        'num_sockets': 2,
                        'num_cpus_per_socket': 64,
                        'num_cpus_per_core': 1,
                        'arch': 'zen3',
                    },
=======
                    'launcher': 'mympirun',
                    'modules': ['vsc-mympirun'],
>>>>>>> 061bfa15
                    'resources': [
                        {
                            'name': 'memory',
                            'options': ['--mem={size}'],
                        }
                    ],
                    'features': [
                        FEATURES[CPU],
                    ] + list(SCALES.keys()),
                    'extras': {
                        # Make sure to round down, otherwise a job might ask for more mem than is available
                        # per node
                        'mem_per_node': 252160,  # in MiB
                    },
                },
                {
                    'name': 'gpu_rome_a100_40gb',
                    'scheduler': 'slurm',
                    'prepare_cmds': [prepare_eessi_init, common_eessi_init()],
                    'access': hortense_access + ['--partition=gpu_rome_a100_40'],
                    'environs': ['default'],
                    'descr': 'GPU nodes (A100 40GB)',
                    'max_jobs': 20,
<<<<<<< HEAD
                    'launcher': launcher,
                    'modules': [mpi_module],
                    'processor': {
                        'num_cpus': 48,
                        'num_sockets': 2,
                        'num_cpus_per_socket': 24,
                        'num_cpus_per_core': 1,
                        'arch': 'zen2',
                    },
=======
                    'launcher': 'mympirun',
                    'modules': ['vsc-mympirun'],
>>>>>>> 061bfa15
                    'features': [
                        FEATURES[GPU],
                    ] + list(SCALES.keys()),
                    'extras': {
                        GPU_VENDOR: GPU_VENDORS[NVIDIA],
                        # Make sure to round down, otherwise a job might ask for more mem than is available
                        # per node
                        'mem_per_node': 254400,  # in MiB
                    },
                    'resources': [
                        {
                            'name': '_rfm_gpu',
                            'options': ['--gpus-per-node={num_gpus_per_node}'],
                        },
                        {
                            'name': 'memory',
                            'options': ['--mem={size}'],
                        }
                    ],
                    'devices': [
                        {
                            'type': DEVICE_TYPES[GPU],
                            'num_devices': 4,
                        }
                    ],

                },
                {
                    'name': 'gpu_rome_a100_80gb',
                    'scheduler': 'slurm',
                    'prepare_cmds': [prepare_eessi_init, common_eessi_init()],
                    'access': hortense_access + ['--partition=gpu_rome_a100_80'],
                    'environs': ['default'],
                    'descr': 'GPU nodes (A100 80GB)',
                    'max_jobs': 20,
<<<<<<< HEAD
                    'launcher': launcher,
                    'modules': [mpi_module],
                    'processor': {
                        'num_cpus': 48,
                        'num_sockets': 2,
                        'num_cpus_per_socket': 24,
                        'num_cpus_per_core': 1,
                        'arch': 'zen2',
                    },
=======
                    'launcher': 'mympirun',
                    'modules': ['vsc-mympirun'],
>>>>>>> 061bfa15
                    'features': [
                        FEATURES[GPU],
                    ] + list(SCALES.keys()),
                    'extras': {
                        GPU_VENDOR: GPU_VENDORS[NVIDIA],
                        # Make sure to round down, otherwise a job might ask for more mem than is available
                        # per node
                        'mem_per_node': 510720,  # in MiB
                    },
                    'resources': [
                        {
                            'name': '_rfm_gpu',
                            'options': ['--gpus-per-node={num_gpus_per_node}'],
                        },
                        {
                            'name': 'memory',
                            'options': ['--mem={size}'],
                        }
                    ],
                    'devices': [
                        {
                            'type': DEVICE_TYPES[GPU],
                            'num_devices': 4,
                        }
                    ],

                },
            ]
        },
    ],
    'environments': [
        {
            'name': 'default',
            'cc': 'gcc',
            'cxx': 'g++',
            'ftn': 'gfortran',
        },
        {
            'name': 'foss-2021a',
            'cc': 'mpicc',
            'cxx': 'mpicxx',
            'ftn': 'mpif90',
            'modules': ['foss/2021a']
        },
        {
            'name': 'intel-2021a',
            'modules': ['intel'],
            'cc': 'mpiicc',
            'cxx': 'mpiicpc',
            'ftn': 'mpiifort',
        },
        {
            'name': 'CUDA',
            'modules': ['CUDA'],
            'cc': 'nvcc',
            'cxx': 'nvcc',
        },
    ],
    'general': [
        {
            'purge_environment': True,
            'resolve_module_conflicts': False,  # avoid loading the module before submitting the job
            **common_general_config()
        }
    ],
    'logging': common_logging_config(),
}<|MERGE_RESOLUTION|>--- conflicted
+++ resolved
@@ -1,10 +1,6 @@
 # ReFrame configuration file for VSC Tier-1 Hortense
 # https://docs.vscentrum.be/en/latest/gent/tier1_hortense.html
 #
-<<<<<<< HEAD
-# authors: Samuel Moors (VUB-HPC), Kenneth Hoste (HPC-UGent)
-import os
-=======
 # authors: Samuel Moors (VUB-HPC), Kenneth Hoste (HPC-UGent), Lara Peeters (HPC-UGent)
 
 # Use generated topology file by ReFrame for CPU partitions
@@ -25,7 +21,6 @@
 #    reframe --detect-host-topology \
 #        ~/.reframe/topology/hortense-{partition_name}/processor.json
 # ```
->>>>>>> 061bfa15
 
 from reframe.core.backends import register_launcher
 from reframe.core.launchers import JobLauncher
@@ -71,20 +66,8 @@
                     'environs': ['default'],
                     'descr': 'CPU nodes (AMD Rome, 256GiB RAM)',
                     'max_jobs': 20,
-<<<<<<< HEAD
-                    'launcher': launcher,
-                    'modules': [mpi_module],
-                    'processor': {
-                        'num_cpus': 128,
-                        'num_sockets': 2,
-                        'num_cpus_per_socket': 64,
-                        'num_cpus_per_core': 1,
-                        'arch': 'zen2',
-                    },
-=======
-                    'launcher': 'mympirun',
-                    'modules': ['vsc-mympirun'],
->>>>>>> 061bfa15
+                    'launcher': launcher,
+                    'modules': [mpi_module],
                     'resources': [
                         {
                             'name': 'memory',
@@ -108,20 +91,8 @@
                     'environs': ['default'],
                     'descr': 'CPU nodes (AMD Rome, 512GiB RAM)',
                     'max_jobs': 20,
-<<<<<<< HEAD
-                    'launcher': launcher,
-                    'modules': [mpi_module],
-                    'processor': {
-                        'num_cpus': 128,
-                        'num_sockets': 2,
-                        'num_cpus_per_socket': 64,
-                        'num_cpus_per_core': 1,
-                        'arch': 'zen2',
-                    },
-=======
-                    'launcher': 'mympirun',
-                    'modules': ['vsc-mympirun'],
->>>>>>> 061bfa15
+                    'launcher': launcher,
+                    'modules': [mpi_module],
                     'resources': [
                         {
                             'name': 'memory',
@@ -145,20 +116,8 @@
                     'environs': ['default'],
                     'descr': 'CPU nodes (AMD Milan, 256GiB RAM)',
                     'max_jobs': 20,
-<<<<<<< HEAD
-                    'launcher': launcher,
-                    'modules': [mpi_module],
-                    'processor': {
-                        'num_cpus': 128,
-                        'num_sockets': 2,
-                        'num_cpus_per_socket': 64,
-                        'num_cpus_per_core': 1,
-                        'arch': 'zen3',
-                    },
-=======
-                    'launcher': 'mympirun',
-                    'modules': ['vsc-mympirun'],
->>>>>>> 061bfa15
+                    'launcher': launcher,
+                    'modules': [mpi_module],
                     'resources': [
                         {
                             'name': 'memory',
@@ -182,20 +141,8 @@
                     'environs': ['default'],
                     'descr': 'GPU nodes (A100 40GB)',
                     'max_jobs': 20,
-<<<<<<< HEAD
-                    'launcher': launcher,
-                    'modules': [mpi_module],
-                    'processor': {
-                        'num_cpus': 48,
-                        'num_sockets': 2,
-                        'num_cpus_per_socket': 24,
-                        'num_cpus_per_core': 1,
-                        'arch': 'zen2',
-                    },
-=======
-                    'launcher': 'mympirun',
-                    'modules': ['vsc-mympirun'],
->>>>>>> 061bfa15
+                    'launcher': launcher,
+                    'modules': [mpi_module],
                     'features': [
                         FEATURES[GPU],
                     ] + list(SCALES.keys()),
@@ -231,20 +178,8 @@
                     'environs': ['default'],
                     'descr': 'GPU nodes (A100 80GB)',
                     'max_jobs': 20,
-<<<<<<< HEAD
-                    'launcher': launcher,
-                    'modules': [mpi_module],
-                    'processor': {
-                        'num_cpus': 48,
-                        'num_sockets': 2,
-                        'num_cpus_per_socket': 24,
-                        'num_cpus_per_core': 1,
-                        'arch': 'zen2',
-                    },
-=======
-                    'launcher': 'mympirun',
-                    'modules': ['vsc-mympirun'],
->>>>>>> 061bfa15
+                    'launcher': launcher,
+                    'modules': [mpi_module],
                     'features': [
                         FEATURES[GPU],
                     ] + list(SCALES.keys()),
