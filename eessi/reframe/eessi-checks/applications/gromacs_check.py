"""
This module tests the binary 'gmx_mpi' in available modules containing substring 'GROMACS'.
Test input files are taken from https://www.hecbiosim.ac.uk/access-hpc/benchmarks,
    as defined in the hpctestlib.
"""

import reframe as rfm
import reframe.core.runtime as rt
from reframe.utility import OrderedSet

from hpctestlib.sciapps.gromacs.benchmarks import gromacs_check
from eessi_utils import hooks
from eessi_utils import utils


def my_find_modules(substr):
    """Return all modules in the current system that contain ``substr`` in their name."""
    if not isinstance(substr, str):
        raise TypeError("'substr' argument must be a string")

    ms = rt.runtime().modules_system
    modules = OrderedSet(ms.available_modules(substr))
    for m in modules:
        yield m


@rfm.simple_test
class GROMACS_EESSI(gromacs_check):

    scale = parameter([
        ('singlenode', 1),
        ('n_small', 2),
        ('n_medium', 8),
        ('n_large', 16)])

    module_name = parameter(my_find_modules('GROMACS'))
    valid_prog_environs = ['default']
    valid_systems = []

    time_limit = '30m'

    @run_after('init')
    def set_custom_executable_opts(self):
        """"
        hpctestlib adds the following options:
            self.executable_opts += ['-nb', self.nb_impl, '-s benchmark.tpr']
        if custom (additional) executable_opts are set via the cmd line as --setvar executable_opts=<x>,
            we assume the user knows what they are doing and not add any extra executable_opts
        """
        self.has_custom_executable_opts = False
        if len(self.executable_opts) > 3:
            self.has_custom_executable_opts = True

    @run_after('init')
    def filter_tests(self):
        """filter valid_systems, unless specified with --setvar valid_systems=<comma-separated-list>"""
        if not self.valid_systems:
            is_cuda_module = utils.is_cuda_required_module(self.module_name)
            valid_systems = ''

            if is_cuda_module and self.nb_impl == 'gpu':
                # CUDA modules and when using a GPU for non-bonded interactions require partitions with 'gpu' feature
                valid_systems = '+gpu'

            elif self.nb_impl == 'cpu':
                # Non-bonded interactions on the CPU require partitions with 'cpu' feature
                # Note: making 'cpu' an explicit feature allows e.g. skipping CPU-based tests on GPU partitions
                valid_systems = '+cpu'

            elif not is_cuda_module and self.nb_impl == 'gpu':
                # Invalid combination: a module without GPU support cannot compute non-bonded interactions on GPU
                valid_systems = ''

            if valid_systems:
                self.valid_systems = [valid_systems]

        # skip this test if the module is not among a list of manually specified modules
        # modules can be specified with --setvar modules=<comma-separated-list>
        if self.modules and self.module_name not in self.modules:
            self.valid_systems = []

        self.modules = [self.module_name]

    @run_after('init')
    def set_test_scale(self):
        """Add tag based on scale used"""
        scale_variant, self.num_nodes = self.scale
        self.tags.add(scale_variant)

    @run_after('init')
    def set_test_purpose(self):
        """Set correct tags for monitoring & CI"""
        # Run all tests from the testlib for monitoring
        self.tags.add('monitoring')
        # Select one test for CI
        if self.benchmark_info[0] == 'HECBioSim/hEGFRDimer':
            self.tags.add('CI')

<<<<<<< HEAD
    # Assign default values for num_tasks, num_tasks_per_node, num_cpus_per_task, and num_gpus_per_node,
    #     based on current partition's num_cpus and gpus
    # when running nb_impl on CPU, we request one task per CPU
    # when running nb_impl on GPU, we request one task per GPU
    @run_after('setup')
    def set_num_tasks(self):
        hooks.assign_one_task_per_feature(test=self, feature=self.nb_impl)

    @run_after('setup')
    def set_omp_num_threads(self):
        if not self.has_custom_executable_opts:
            omp_num_threads = self.num_cpus_per_task
            # set both OMP_NUM_THREADS and -ntomp explicitly to avoid conflicting values
            self.executable_opts += ['-dlb yes', f'-ntomp {omp_num_threads}', '-npme -1']
            self.env_vars['OMP_NUM_THREADS'] = f'{omp_num_threads}'
=======
    @run_after('setup')
    def set_num_tasks(self):
        """
        Assign default values for num_tasks, num_tasks_per_node, num_cpus_per_task, and num_gpus_per_node,
            based on current partition's num_cpus and gpus
        when running nb_impl on CPU, we request one task per CPU
        when running nb_impl on GPU, we request one task per GPU
        """
        hooks.assign_one_task_per_compute_unit(test=self, compute_unit=self.nb_impl)

    @run_after('setup')
    def set_omp_num_threads(self):
        """Set number of OpenMP threads"""
        omp_num_threads = self.num_cpus_per_task
        # set both OMP_NUM_THREADS and -ntomp explicitly to avoid conflicting values
        self.executable_opts += ['-dlb yes', f'-ntomp {omp_num_threads}', '-npme -1']
        self.env_vars['OMP_NUM_THREADS'] = f'{omp_num_threads}'
>>>>>>> b3225703
<|MERGE_RESOLUTION|>--- conflicted
+++ resolved
@@ -96,23 +96,6 @@
         if self.benchmark_info[0] == 'HECBioSim/hEGFRDimer':
             self.tags.add('CI')
 
-<<<<<<< HEAD
-    # Assign default values for num_tasks, num_tasks_per_node, num_cpus_per_task, and num_gpus_per_node,
-    #     based on current partition's num_cpus and gpus
-    # when running nb_impl on CPU, we request one task per CPU
-    # when running nb_impl on GPU, we request one task per GPU
-    @run_after('setup')
-    def set_num_tasks(self):
-        hooks.assign_one_task_per_feature(test=self, feature=self.nb_impl)
-
-    @run_after('setup')
-    def set_omp_num_threads(self):
-        if not self.has_custom_executable_opts:
-            omp_num_threads = self.num_cpus_per_task
-            # set both OMP_NUM_THREADS and -ntomp explicitly to avoid conflicting values
-            self.executable_opts += ['-dlb yes', f'-ntomp {omp_num_threads}', '-npme -1']
-            self.env_vars['OMP_NUM_THREADS'] = f'{omp_num_threads}'
-=======
     @run_after('setup')
     def set_num_tasks(self):
         """
@@ -126,8 +109,8 @@
     @run_after('setup')
     def set_omp_num_threads(self):
         """Set number of OpenMP threads"""
-        omp_num_threads = self.num_cpus_per_task
-        # set both OMP_NUM_THREADS and -ntomp explicitly to avoid conflicting values
-        self.executable_opts += ['-dlb yes', f'-ntomp {omp_num_threads}', '-npme -1']
-        self.env_vars['OMP_NUM_THREADS'] = f'{omp_num_threads}'
->>>>>>> b3225703
+        if not self.has_custom_executable_opts:
+            omp_num_threads = self.num_cpus_per_task
+            # set both OMP_NUM_THREADS and -ntomp explicitly to avoid conflicting values
+            self.executable_opts += ['-dlb yes', f'-ntomp {omp_num_threads}', '-npme -1']
+            self.env_vars['OMP_NUM_THREADS'] = f'{omp_num_threads}'