"""
Hooks for adding tags, filtering and setting job resources in ReFrame tests
"""
<<<<<<< HEAD
import math
=======
import shlex
>>>>>>> 49e1a5cb

import reframe as rfm
from eessi_utils import utils
from eessi_utils.utils import SCALES

PROCESSOR_INFO_MISSING = '''
This test requires the number of CPUs to be known for the partition it runs on.
Check that processor information is either autodetected
(see https://reframe-hpc.readthedocs.io/en/stable/configure.html#proc-autodetection),
or manually set in the ReFrame configuration file
(see https://reframe-hpc.readthedocs.io/en/stable/config_reference.html#processor-info).
'''


def assign_one_task_per_compute_unit(test: rfm.RegressionTest, compute_unit: str):
    """
    Assign one task per compute unit ('gpu' or 'cpu').
    Automatically sets num_tasks, num_tasks_per_node, num_cpus_per_task, and num_gpus_per_node,
    based on the current partition's num_cpus, num_gpus_per_node and test.num_nodes.
    For GPU tests, one task per GPU is set, and num_cpus_per_task is based on the ratio of CPU-cores/GPUs.
    For CPU tests, one task per CPU is set, and num_cpus_per_task is set to 1.
    Total task count is determined based on the number of nodes to be used in the test.
    Behaviour of this function is (usually) sensible for MPI tests.
    """
    max_cpus_per_node = test.current_partition.processor.num_cpus
    if max_cpus_per_node is None:
        raise AttributeError(PROCESSOR_INFO_MISSING)

    cpus_per_node = test.cpus_per_node
    if cpus_per_node:
        if cpus_per_node > max_cpus_per_node:
            test.skip(
                f'CPUs per node ({cpus_per_node}) is higher than available ({max_cpus_per_node}) in this partition')
        test.max_cpus_per_node = cpus_per_node
    else:
        test.max_cpus_per_node = int(max_cpus_per_node / test.node_part)

    if compute_unit == 'gpu':
        assign_one_task_per_gpu(test)
    elif compute_unit == 'cpu':
        assign_one_task_per_cpu(test)
    else:
        raise ValueError(f'compute unit {compute_unit} is currently not supported')


def assign_one_task_per_cpu(test: rfm.RegressionTest):
    """
    Sets num_tasks_per_node and num_cpus_per_task such that it will run one task per core,
    unless specified with --setvar num_tasks_per_node=<x> and/or --setvar num_cpus_per_task=<y>.
    """
    max_cpus_per_node = test.max_cpus_per_node
    num_tasks_per_node = test.num_tasks_per_node
    num_cpus_per_task = test.num_cpus_per_task

    if not num_tasks_per_node:
        if not num_cpus_per_task:
            num_tasks_per_node = max_cpus_per_node
        else:
            num_tasks_per_node = int(max_cpus_per_node / num_cpus_per_task)

    if not num_cpus_per_task:
        num_cpus_per_task = int(max_cpus_per_node / num_tasks_per_node)

    test.num_tasks_per_node = num_tasks_per_node
    test.num_tasks = test.num_nodes * test.num_tasks_per_node
    test.num_cpus_per_task = num_cpus_per_task


def assign_one_task_per_gpu(test: rfm.RegressionTest):
    """
    Sets num_tasks_per_node, num_cpus_per_task, and num_gpus_per_node, unless specified with:
    --setvar num_tasks_per_node=<x> and/or
    --setvar num_cpus_per_task=<y> and/or
    --setvar num_gpus_per_node=<z>.

    Default values:
    num_gpus_per_node = total nb of GPUs per node available in this partition
    num_tasks_per_node = num_gpus_per_node
    num_cpus_per_task = total nb of CPUs per GPU available in this partition, divided by num_tasks_per_node

    If num_tasks_per_node is set, set num_gpus_per_node equal to either num_tasks_per_node,
    or nb of GPUs per node available in this partition (whatever is smallest).
    """
    max_gpus_per_node = utils.get_num_gpus_per_node(test)

    gpus_per_node = test.gpus_per_node
    if gpus_per_node:
        if gpus_per_node > max_gpus_per_node:
            test.skip(
                f'GPUs per node ({gpus_per_node}) is higher than available ({max_gpus_per_node}) in this partition')
        max_gpus_per_node = gpus_per_node
    else:
        max_gpus_per_node = math.ceil(max_gpus_per_node / test.node_part)

    max_cpus_per_node = test.max_cpus_per_node
    num_tasks_per_node = test.num_tasks_per_node
    num_gpus_per_node = test.num_gpus_per_node

    if not num_tasks_per_node:
        if not num_gpus_per_node:
            num_gpus_per_node = max_gpus_per_node
        num_tasks_per_node = num_gpus_per_node

    elif not num_gpus_per_node:
        num_gpus_per_node = min(num_tasks_per_node, max_gpus_per_node)

    if not test.num_cpus_per_task:
        test.num_cpus_per_task = int(
            (max_cpus_per_node * num_gpus_per_node) / (num_tasks_per_node * max_gpus_per_node)
        )

    test.num_gpus_per_node = num_gpus_per_node
    test.num_tasks_per_node = num_tasks_per_node
    test.num_tasks = test.num_nodes * num_tasks_per_node


def filter_tests_by_device_type(test: rfm.RegressionTest, required_device_type: str):
    """
    Filter tests by required device type and whether the module supports CUDA,
    unless valid_systems is specified with --setvar valid_systems=<comma-separated-list>.
    """
    if not test.valid_systems:
        is_cuda_module = utils.is_cuda_required_module(test.module_name)
        valid_systems = ''

        if is_cuda_module and required_device_type == 'gpu':
            # CUDA modules and when using a GPU require partitions with 'gpu' feature
            valid_systems = '+gpu'

        elif required_device_type == 'cpu':
            # Using the CPU requires partitions with 'cpu' feature
            # Note: making 'cpu' an explicit feature allows e.g. skipping CPU-based tests on GPU partitions
            valid_systems = '+cpu'

        elif not is_cuda_module and required_device_type == 'gpu':
            # Invalid combination: a module without GPU support cannot use a GPU
            valid_systems = ''

        if valid_systems:
            test.valid_systems = [valid_systems]


def set_modules(test: rfm.RegressionTest):
    """
    Skip this test if module_name is not among a list of modules,
    specified with --setvar modules=<comma-separated-list>.
    """
    if test.modules and test.module_name not in test.modules:
        test.valid_systems = []

    test.modules = [test.module_name]


<<<<<<< HEAD
def set_scale(test: rfm.RegressionTest):
    """Set resources and tag based on current scale"""
    scale = test.scale
    test.num_nodes = SCALES[scale]['num_nodes']
    test.cpus_per_node = SCALES[scale].get('cpus_per_node')
    test.gpus_per_node = SCALES[scale].get('gpus_per_node')
    test.node_part = SCALES[scale].get('node_part')
    test.tags.add(scale)
=======
def set_tag_scale(test: rfm.RegressionTest):
    """Add tag based on scale used"""
    scale_tag, test.num_nodes = test.scale
    test.tags.add(scale_tag)


def check_custom_executable_opts(test: rfm.RegressionTest, num_default: int = 0):
    """"
    Check if custom executable options were added with --setvar executable_opts=<x>.
    """
    # normalize options
    test.executable_opts = shlex.split(' '.join(test.executable_opts))
    test.has_custom_executable_opts = False
    if len(test.executable_opts) > num_default:
        test.has_custom_executable_opts = True
>>>>>>> 49e1a5cb
<|MERGE_RESOLUTION|>--- conflicted
+++ resolved
@@ -1,11 +1,8 @@
 """
 Hooks for adding tags, filtering and setting job resources in ReFrame tests
 """
-<<<<<<< HEAD
 import math
-=======
 import shlex
->>>>>>> 49e1a5cb
 
 import reframe as rfm
 from eessi_utils import utils
@@ -159,8 +156,7 @@
     test.modules = [test.module_name]
 
 
-<<<<<<< HEAD
-def set_scale(test: rfm.RegressionTest):
+def set_tag_scale(test: rfm.RegressionTest):
     """Set resources and tag based on current scale"""
     scale = test.scale
     test.num_nodes = SCALES[scale]['num_nodes']
@@ -168,11 +164,6 @@
     test.gpus_per_node = SCALES[scale].get('gpus_per_node')
     test.node_part = SCALES[scale].get('node_part')
     test.tags.add(scale)
-=======
-def set_tag_scale(test: rfm.RegressionTest):
-    """Add tag based on scale used"""
-    scale_tag, test.num_nodes = test.scale
-    test.tags.add(scale_tag)
 
 
 def check_custom_executable_opts(test: rfm.RegressionTest, num_default: int = 0):
@@ -183,5 +174,4 @@
     test.executable_opts = shlex.split(' '.join(test.executable_opts))
     test.has_custom_executable_opts = False
     if len(test.executable_opts) > num_default:
-        test.has_custom_executable_opts = True
->>>>>>> 49e1a5cb
+        test.has_custom_executable_opts = True