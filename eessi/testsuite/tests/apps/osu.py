"""
This module tests the binary 'osu' in available modules containing substring 'OSU-Micro-Benchmarks'. The basic
application class is taken from the hpctestlib to which extra features are added.

Note: OSU-Micro-Benchmarks CUDA module binaries must be linked to stubs so that it at the least finds libcuda.so.1 on
non-GPU nodes. Otherwise those tests will FAIL.
"""
import reframe as rfm
from hpctestlib.microbenchmarks.mpi.osu import osu_benchmark
from reframe.utility import reframe

from eessi.testsuite import hooks, utils
from eessi.testsuite.constants import *
from eessi.testsuite.utils import find_modules, log


def filter_scales_pt2pt():
    """
    Filtering function for filtering scales for the pt2pt OSU test
    """
    return [
        k for (k, v) in SCALES.items()
        if v['num_nodes'] * v.get('num_cpus_per_node', 0) == 2
        or (v['num_nodes'] == 2 and v.get('node_part', 0) == 1)
        or (v['num_nodes'] == 1 and v.get('node_part', 0) == 1)
    ]


def filter_scales_coll():
    """
    Filtering function for filtering scales for collective the OSU test
    """
    return [
        k for (k, v) in SCALES.items()
        if (v['num_nodes'] * v.get('num_cpus_per_node', 1) > 1)
        or (v.get('node_part', 0) > 0)
    ]


@rfm.simple_test
class EESSI_OSU_Micro_Benchmarks_pt2pt(osu_benchmark):
    ''' Run-only OSU test '''
    scale = parameter(filter_scales_pt2pt())
    valid_prog_environs = ['default']
    valid_systems = ['*']
    time_limit = '30m'
    module_name = parameter(find_modules('OSU-Micro-Benchmarks'))
    # Device type for non-cuda OSU-Micro-Benchmarks should run on hosts of both node types. To do this the default
    # device type is set to GPU.
    device_type = parameter([DEVICE_TYPES[CPU], DEVICE_TYPES[GPU]])
    # unset num_tasks_per_node from the hpctestlib.
    num_tasks_per_node = None

    @run_after('init')
    def run_after_init(self):
        """hooks to run after init phase"""
<<<<<<< HEAD
        # Note: device_buffers variable is inherited from the hpctestlib class and adds options to the launcher
        # commands (before setup) if not equal to 'cpu'. We set it to 'cpu' initially and change it later in this hook depending on the test.
        self.device_buffers = 'cpu'
=======
        # Filter on which scales are supported by the partitions defined in the ReFrame configuration
        hooks.filter_supported_scales(self)

>>>>>>> d516f056
        hooks.filter_valid_systems_by_device_type(self, required_device_type=self.device_type)
        is_cuda_module = utils.is_cuda_required_module(self.module_name)
        # This part of the hook is meant to be for the OSU cpu tests. This is required since the non CUDA module should
        # be able to run in the GPU partition as well. This is specific for this test and not covered by the function
        # above.
        if is_cuda_module and self.device_type == DEVICE_TYPES[GPU]:
            # Sets to cuda as device buffer only if the module is compiled with CUDA.
            self.device_buffers = 'cuda'

        # If the device_type is CPU then device buffer should always be CPU.
        if self.device_type == DEVICE_TYPES[CPU]:
            self.device_buffers = 'cpu'

        # This part of the code removes the collective communication calls out of the run list since this test is only
        # meant for pt2pt.
        if not self.benchmark_info[0].startswith('mpi.pt2pt'):
            self.valid_systems = []
        hooks.set_modules(self)

    @run_after('setup')
    def adjust_executable_opts(self):
        """The option "D D" is only meant for Devices if and not for CPU tests. This option is added by hpctestlib to
        all pt2pt tests which is not required."""
        if(self.device_type == DEVICE_TYPES[CPU]):
            self.executable_opts = [ele for ele in self.executable_opts if ele != 'D']

    @run_after('init')
    def set_tag_ci(self):
        """ Setting tests under CI tag. """
        if (self.benchmark_info[0] in ['mpi.pt2pt.osu_latency', 'mpi.pt2pt.osu_bw']):
            self.tags.add('CI')
            log(f'tags set to {self.tags}')

        if (self.benchmark_info[0] == 'mpi.pt2pt.osu_bw'):
            self.tags.add('osu_bw')

        if (self.benchmark_info[0] == 'mpi.pt2pt.osu_latency'):
            self.tags.add('osu_latency')

    @run_after('init')
    def set_mem(self):
        """ Setting an extra job option of memory. This test has only 4 possibilities: 1_node, 2_nodes, 2_cores and
        1_cpn_2_nodes. This is implemented for all cases including full node cases. The requested memory may seem large
        and the test requires at least 4.5 GB per core at the minimum for the full test when run with validation (-c
        option for osu_bw or osu_latency). We run till message size 8 (-m 8) which significantly reduces memory
        requirement."""
        self.extra_resources = {'memory': {'size': '12GB'}}

    @run_after('init')
    def set_num_tasks(self):
        """ Setting scales as tags. """
        hooks.set_tag_scale(self)

    @run_after('setup')
    def set_num_tasks_per_node(self):
        """ Setting number of tasks per node and cpus per task in this function. This function sets num_cpus_per_task
        for 1 node and 2 node options where the request is for full nodes."""
        if(SCALES.get(self.scale).get('num_nodes') == 1):
            hooks.assign_tasks_per_compute_unit(self, COMPUTE_UNIT[NODE], 2)
        else:
            hooks.assign_tasks_per_compute_unit(self, COMPUTE_UNIT[NODE])

    @run_after('setup')
    def set_num_gpus_per_node(self):
        """
        This test does not require gpus and is for host to host within GPU nodes. But some systems do require a GPU
        allocation for to perform any activity in the GPU nodes.
        """
        if(FEATURES[GPU] in self.current_partition.features and not utils.is_cuda_required_module(self.module_name)):
            max_avail_gpus_per_node = utils.get_max_avail_gpus_per_node(self)
            # Here for the 2_node test we assign max_avail_gpus_per_node but some systems cannot allocate 1_cpn_2_nodes
            # for GPUs but need all gpus allocated within the 2 nodes for this work which. The test may fail under such
            # conditions for the scale 1_cpn_2_nodes because it is simply not allowed.
            self.num_gpus_per_node = self.default_num_gpus_per_node or max_avail_gpus_per_node
        elif(FEATURES[GPU] in self.current_partition.features and utils.is_cuda_required_module(self.module_name)):
            max_avail_gpus_per_node = utils.get_max_avail_gpus_per_node(self)
            if(SCALES.get(self.scale).get('num_nodes') == 1):
                # Skip the single node test if there is only 1 device in the node.
                if(max_avail_gpus_per_node == 1):
                    self.skip(msg="There is only 1 device within the node. Skipping tests involving only 1 node.")
                else:
                    self.num_gpus_per_node = 2
            else:
                # Note these settings are for 1_cpn_2_nodes. In that case we want to test for only 1 GPU per node since
                # we have not requested for full nodes.
                self.num_gpus_per_node = self.default_num_gpus_per_node or max_avail_gpus_per_node


@rfm.simple_test
class EESSI_OSU_Micro_Benchmarks_coll(osu_benchmark):
    ''' Run-only OSU test '''
    scale = parameter(filter_scales_coll())
    valid_prog_environs = ['default']
    valid_systems = []
    time_limit = '30m'
    module_name = parameter(utils.find_modules('OSU-Micro-Benchmarks'))
    # Device type for non-cuda OSU-Micro-Benchmarks should run on hosts of both node types. To do this the default
    # device type is set to GPU.
    device_type = parameter([DEVICE_TYPES[CPU], DEVICE_TYPES[GPU]])
    # Unset num_tasks_per_node from hpctestlib
    num_tasks_per_node = None


    @run_after('init')
    def run_after_init(self):
        """hooks to run after init phase"""
        # Note: device_buffers variable is inherited from the hpctestlib class and adds options to the launcher
        # commands based on what device is set.
        self.device_buffers = 'cpu'
        hooks.filter_valid_systems_by_device_type( self, required_device_type=self.device_type)
        is_cuda_module = utils.is_cuda_required_module(self.module_name)
        if is_cuda_module and self.device_type == DEVICE_TYPES[GPU]:
            self.device_buffers = 'cuda'

        # If the device_type is CPU then device buffer should always be CPU.
        if self.device_type == DEVICE_TYPES[CPU]:
            self.device_buffers = 'cpu'
        # This part of the code removes the collective communication calls out of the run list since this test is only
        # meant for collective.
        if not self.benchmark_info[0].startswith('mpi.collective'):
            self.valid_systems = []
        hooks.set_modules(self)


    @run_after('init')
    def set_tag_ci(self):
        if (self.benchmark_info[0] == 'mpi.collective.osu_allreduce' or
           self.benchmark_info[0] == 'mpi.collective.osu_alltoall'):
            self.tags.add('CI')
        if (self.benchmark_info[0] == 'mpi.collective.osu_allreduce'):
            self.tags.add('osu_allreduce')

        if (self.benchmark_info[0] == 'mpi.collective.osu_alltoall'):
            self.tags.add('osu_alltoall')


    @run_after('init')
    def set_mem(self):
        """ Setting an extra job option of memory. The alltoall operation takes maximum memory of 0.1 GB per core for a
        message size of 8 and almost 0.5 GB per core for the maximum message size the test allows. But we limit the
        message sizes to 8 and for a safety net we take 64 GB assuming dense nodes works for all the tests and node
        types."""
        self.extra_resources = {'memory': {'size': '64GB'}}

    @run_after('init')
    def set_num_tasks(self):
        hooks.set_tag_scale(self)

    @run_after('setup')
    def set_num_tasks_per_node(self):
        """ Setting number of tasks per node, cpus per task and gpus per node in this function. This function sets
        num_cpus_per_task for 1 node and 2 node options where the request is for full nodes."""
        max_avail_cpus_per_node = self.current_partition.processor.num_cpus
        if(self.device_buffers == 'cpu'):
            # Setting num_tasks and num_tasks_per_node for the CPU tests
            if(SCALES.get(self.scale).get('num_cpus_per_node', 0)):
                hooks.assign_tasks_per_compute_unit(self, COMPUTE_UNIT[NODE],
                                                    self.default_num_cpus_per_node)
            elif(SCALES.get(self.scale).get('node_part', 0)):
                pass_num_per = int(max_avail_cpus_per_node / SCALES.get(self.scale).get('node_part', 0))
                if(pass_num_per > 1):
                    hooks.assign_tasks_per_compute_unit(self, COMPUTE_UNIT[NODE], pass_num_per)
                else:
                    self.skip(msg="Too few cores available for a collective operation.")

            if(FEATURES[GPU] in self.current_partition.features):
                max_avail_gpus_per_node = utils.get_max_avail_gpus_per_node(self)
                # Setting number of GPU for a cpu test on a GPU node.
                if(SCALES.get(self.scale).get('num_nodes') == 1):
                    self.num_gpus_per_node = 1
                else:
                    self.num_gpus_per_node = max_avail_gpus_per_node
        elif(self.device_buffers == 'cuda'):
            max_avail_gpus_per_node = utils.get_max_avail_gpus_per_node(self)
            # Setting num_tasks and num_tasks_per_node for the GPU tests
            if(max_avail_gpus_per_node == 1 and
                    SCALES.get(self.scale).get('num_nodes') == 1):
                self.skip(msg="There is only 1 device within the node. Skipping collective tests involving only 1 node.")
            else:
                if(SCALES.get(self.scale).get('num_gpus_per_node', 0) * SCALES.get(self.scale).get('num_nodes', 0) > 1):
                    hooks.assign_tasks_per_compute_unit(self, COMPUTE_UNIT.get(GPU, FEATURES[GPU]))
                elif(SCALES.get(self.scale).get('node_part', 0)):
                    pass_num_per = int(max_avail_gpus_per_node / SCALES.get(self.scale).get('node_part', 0))
                    if(pass_num_per > 1):
                        hooks.assign_tasks_per_compute_unit(self, COMPUTE_UNIT.get(GPU, FEATURES[GPU]))
                    else:
                        self.skip(msg="Total GPUs (max_avail_gpus_per_node / node_part) is 1 less.")
                else:
                    self.skip(msg="Total GPUs (num_nodes * num_gpus_per_node) = 1")<|MERGE_RESOLUTION|>--- conflicted
+++ resolved
@@ -54,15 +54,12 @@
     @run_after('init')
     def run_after_init(self):
         """hooks to run after init phase"""
-<<<<<<< HEAD
         # Note: device_buffers variable is inherited from the hpctestlib class and adds options to the launcher
         # commands (before setup) if not equal to 'cpu'. We set it to 'cpu' initially and change it later in this hook depending on the test.
         self.device_buffers = 'cpu'
-=======
         # Filter on which scales are supported by the partitions defined in the ReFrame configuration
         hooks.filter_supported_scales(self)
 
->>>>>>> d516f056
         hooks.filter_valid_systems_by_device_type(self, required_device_type=self.device_type)
         is_cuda_module = utils.is_cuda_required_module(self.module_name)
         # This part of the hook is meant to be for the OSU cpu tests. This is required since the non CUDA module should
