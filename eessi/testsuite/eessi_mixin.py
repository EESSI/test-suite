--- conflicted
+++ resolved
@@ -39,11 +39,7 @@
 
     The child class may also overwrite the following attributes:
 
-<<<<<<< HEAD
-    - Init phase: time_limit, measure_memory_usage
-=======
-    - Init phase: time_limit, measure_memory_usage, bench_name_ci, all_readonly_files
->>>>>>> f1d8a95a
+    - Init phase: time_limit, measure_memory_usage, all_readonly_files
     """
 
     # Defaults for ReFrame variables that can be overwritten on the cmd line
