--- conflicted
+++ resolved
@@ -48,11 +48,8 @@
     is_ci_test = False
     num_tasks_per_compute_unit = 1
     always_request_gpus = None
-<<<<<<< HEAD
     require_buildenv_module = False
-=======
     require_internet = False
->>>>>>> bf20563d
 
     # Create ReFrame variables for logging runtime environment information
     cvmfs_repo_name = variable(str, value='None')
